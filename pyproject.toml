[build-system]
requires = ["hatchling"]
build-backend = "hatchling.build"

[tool.hatch.build.targets.sdist]
exclude = [
  "/dist",
  "/notebooks",
  "/scripts",
  "/bin",
  "/tests",
]

[project]
name = "openeo_gfmap"
version = "0.0.1a1"
authors = [
  { name="Darius Couchard" },
  { name="Vincent Verelst" },
  { name="Kristof Van Tricht" },
  { name="Stefaan Lippens" },
  { name="Jeroen Degerickx" },
]
description = "OpenEO General Framework for Mapping"
readme = "README.md"
requires-python = ">=3.8"
classifiers = [
    "Programming Language :: Python :: 3",
    "Operating System :: OS Independent",
]
dependencies = [
    "geojson>=3.0.0",
    "h5netcdf>=1.2.0",
    "openeo[localprocessing]",
<<<<<<< HEAD
    "pytest-depends",
=======
    "cftime",
>>>>>>> b2ee5302
    "pyarrow",
    "fastparquet"
]

[project.urls]
"Homepage" = "https://github.com/Open-EO/openeo-gfmap"
"Bug Tracker" = "https://github.com/Open-EO/openeo-gfmap/issues"

[project.optional-dependencies]
dev = [
  "pytest>=7.4.0",
  "matplotlib>=3.3.0",
  "xarray>=2022.3.0",
  "rioxarray>=0.13.0",
<<<<<<< HEAD
  "cftime"
=======
  "pytest-depends",
  "pytest-timeout>=2.2.0",
>>>>>>> b2ee5302
]

[tool.pytest.ini_options]
testpaths = [
  "tests",
]
addopts = [
  "--verbose",
  "--import-mode=prepend",
  "--log-cli-level=INFO",
  "--timeout=900",
]
junit_logging = "log"  # Include logging output in JUnit XML report


[tool.isort]
profile = "black"


[tool.ruff]
# line-length = 100

[tool.ruff.lint]
select = ["E", "F"]
ignore = [
  "E501",  # Ignore "line-too-long" issues, let black handle that.
]

<|MERGE_RESOLUTION|>--- conflicted
+++ resolved
@@ -32,11 +32,7 @@
     "geojson>=3.0.0",
     "h5netcdf>=1.2.0",
     "openeo[localprocessing]",
-<<<<<<< HEAD
-    "pytest-depends",
-=======
     "cftime",
->>>>>>> b2ee5302
     "pyarrow",
     "fastparquet"
 ]
@@ -51,12 +47,8 @@
   "matplotlib>=3.3.0",
   "xarray>=2022.3.0",
   "rioxarray>=0.13.0",
-<<<<<<< HEAD
-  "cftime"
-=======
   "pytest-depends",
   "pytest-timeout>=2.2.0",
->>>>>>> b2ee5302
 ]
 
 [tool.pytest.ini_options]
