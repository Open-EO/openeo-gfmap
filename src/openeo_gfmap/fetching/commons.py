""" 
Common internal operations within collection extraction logic, such as reprojection.
"""

from functools import partial
from typing import Dict, Optional, Sequence, Union

import openeo
from geojson import GeoJSON
from openeo.api.process import Parameter
from openeo.rest.connection import InputDate
from pyproj.crs import CRS
from pyproj.exceptions import CRSError

from openeo_gfmap.spatial import BoundingBoxExtent, SpatialContext
from openeo_gfmap.temporal import TemporalContext

from .fetching import FetchType


def convert_band_names(desired_bands: list, band_dict: dict) -> list:
    """Renames the desired bands to the band names of the collection specified
    in the backend.

    Parameters
    ----------
    desired_bands: list
        List of bands that are desired by the user, written in the OpenEO-GFMAP
        harmonized names convention.
    band_dict: dict
        Dictionnary mapping for a backend the collection band names to the
        OpenEO-GFMAP harmonized names. This dictionnary will be reversed to be
        used within this function.
    Returns
    -------
    backend_band_list: list
        List of band names within the backend collection names.
    """
    # Reverse the dictionarry
    band_dict = {v: k for k, v in band_dict.items()}
    return [band_dict[band] for band in desired_bands]


def resample_reproject(
    datacube: openeo.DataCube,
    resolution: float,
    epsg_code: Optional[Union[str, int]] = None,
    method: str = "near",
) -> openeo.DataCube:
    """Reprojects the given datacube to the target epsg code, if the provided
    epsg code is not None. Also performs checks on the give code to check
    its validity.
    """
    if epsg_code is not None:
        # Checks that the code is valid
        try:
            CRS.from_epsg(int(epsg_code))
        except (CRSError, ValueError) as exc:
            raise ValueError(
                f"Specified target_crs: {epsg_code} is not a valid " "EPSG code."
            ) from exc
        return datacube.resample_spatial(
            resolution=resolution, projection=epsg_code, method=method
        )
    return datacube.resample_spatial(resolution=resolution, method=method)


def rename_bands(datacube: openeo.DataCube, mapping: dict) -> openeo.DataCube:
    """Rename the bands from the given mapping scheme"""

    # Filter out bands that are not part of the datacube
    def filter_condition(band_name, _):
        return band_name in datacube.metadata.band_names

    mapping = {k: v for k, v in mapping.items() if filter_condition(k, v)}

    return datacube.rename_labels(
        dimension="bands", target=list(mapping.values()), source=list(mapping.keys())
    )


<<<<<<< HEAD
def _load_collection_hybrid(
    connection: openeo.Connection,
    is_stac: bool,
    collection_id_or_url: str,
    bands: list,
    spatial_extent: Union[Dict[str, float], Parameter, None] = None,
    temporal_extent: Union[Sequence[InputDate], Parameter, str, None] = None,
    properties: Optional[dict] = None,
):
    """Wrapper around the load_collection, or load_stac method of the openeo connection."""
    if not is_stac:
        return connection.load_collection(
            collection_id=collection_id_or_url,
            spatial_extent=spatial_extent,
            temporal_extent=temporal_extent,
            bands=bands,
            properties=properties,
        )
    cube = connection.load_stac(
        url=collection_id_or_url,
        spatial_extent=spatial_extent,
        temporal_extent=temporal_extent,
        bands=bands,
        properties=properties,
    )
    print(bands)
    cube = cube.rename_labels(dimension="bands", target=bands)
    return cube


def load_collection(
=======
def _load_collection(
>>>>>>> eaac70e8
    connection: openeo.Connection,
    bands: list,
    collection_name: str,
    spatial_extent: SpatialContext,
    temporal_extent: Optional[TemporalContext],
    fetch_type: FetchType,
    is_stac: bool = False,
    **params,
):
    """Loads a collection from the openeo backend, acting differently depending
    on the fetch type.
    """
    load_collection_parameters = params.get("load_collection", {})
    load_collection_method = partial(
        _load_collection_hybrid, is_stac=is_stac, collection_id_or_url=collection_name
    )

    if (
        temporal_extent is not None
    ):  # Can be ignored for intemporal collections such as DEM
        temporal_extent = [temporal_extent.start_date, temporal_extent.end_date]

    if fetch_type == FetchType.TILE:
        assert isinstance(
            spatial_extent, BoundingBoxExtent
        ), "Please provide only a bounding box for tile based fetching."
        spatial_extent = dict(spatial_extent)
        cube = load_collection_method(
            connection=connection,
            bands=bands,
            spatial_extent=spatial_extent,
            temporal_extent=temporal_extent,
            properties=load_collection_parameters,
        )
    elif fetch_type == FetchType.POINT:
        assert isinstance(
            spatial_extent, GeoJSON
        ), "Please provide only a GeoJSON FeatureCollection for point based fetching."
        assert (
            spatial_extent["type"] == "FeatureCollection"
        ), "Please provide a FeatureCollection type of GeoJSON"
        cube = load_collection_method(
            connection=connection,
            bands=bands,
            spatial_extent=spatial_extent,
            temporal_extent=temporal_extent,
            properties=load_collection_parameters,
        )
    elif fetch_type == FetchType.POLYGON:
        if isinstance(spatial_extent, GeoJSON):
            assert (
                spatial_extent["type"] == "FeatureCollection"
            ), "Please provide a FeatureCollection type of GeoJSON"
        elif isinstance(spatial_extent, str):
            assert spatial_extent.startswith("https://") or spatial_extent.startswith(
                "http://"
            ), "Please provide a valid URL or a path to a GeoJSON file."
        else:
            raise ValueError(
                "Please provide a valid URL to a GeoParquet or GeoJSON file."
            )
        cube = load_collection_method(
            connection=connection,
            bands=bands,
            temporal_extent=temporal_extent,
            properties=load_collection_parameters,
        )

    # Adding the process graph updates for experimental features
    if params.get("update_arguments") is not None:
        cube.result_node().update_arguments(**params["update_arguments"])

    # Peforming pre-mask optimization
    pre_mask = params.get("pre_mask", None)
    if pre_mask is not None:
        assert isinstance(pre_mask, openeo.DataCube), (
            f"The 'pre_mask' parameter must be an openeo datacube, " f"got {pre_mask}."
        )
        cube = cube.mask(pre_mask)

    # Merges additional bands continuing the operations.
    pre_merge_cube = params.get("pre_merge", None)
    if pre_merge_cube is not None:
        assert isinstance(pre_merge_cube, openeo.DataCube), (
            f"The 'pre_merge' parameter value must be an openeo datacube, "
            f"got {pre_merge_cube}."
        )
        if pre_mask is not None:
            pre_merge_cube = pre_merge_cube.mask(pre_mask)
        cube = cube.merge_cubes(pre_merge_cube)

    if fetch_type == FetchType.POLYGON:
        if isinstance(spatial_extent, str):
            geometry = connection.load_url(
                spatial_extent,
                format="Parquet" if ".parquet" in spatial_extent else "GeoJSON",
            )
            cube = cube.filter_spatial(geometry)
        else:
            cube = cube.filter_spatial(spatial_extent)

    return cube<|MERGE_RESOLUTION|>--- conflicted
+++ resolved
@@ -1,4 +1,4 @@
-""" 
+"""
 Common internal operations within collection extraction logic, such as reprojection.
 """
 
@@ -79,7 +79,6 @@
     )
 
 
-<<<<<<< HEAD
 def _load_collection_hybrid(
     connection: openeo.Connection,
     is_stac: bool,
@@ -110,10 +109,7 @@
     return cube
 
 
-def load_collection(
-=======
 def _load_collection(
->>>>>>> eaac70e8
     connection: openeo.Connection,
     bands: list,
     collection_name: str,
