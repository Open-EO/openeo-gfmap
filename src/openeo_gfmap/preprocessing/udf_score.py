--- conflicted
+++ resolved
@@ -1,22 +1,10 @@
-<<<<<<< HEAD
-import datetime
 import math
-import time
-=======
-import math
->>>>>>> 6906dc22
 
 import numpy as np
 import xarray as xr
 from openeo.udf import XarrayDataCube
 from scipy.ndimage import distance_transform_cdt
-<<<<<<< HEAD
-from skimage.morphology import binary_dilation, binary_erosion, footprints
-from xarray.ufuncs import isnan as ufuncs_isnan
-
-=======
 from skimage.morphology import binary_erosion, footprints
->>>>>>> 6906dc22
 
 def apply_datacube(cube: XarrayDataCube, context: dict) -> XarrayDataCube:
     cube_array: xr.DataArray = cube.get_array()
