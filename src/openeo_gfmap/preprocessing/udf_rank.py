--- conflicted
+++ resolved
@@ -1,7 +1,3 @@
-<<<<<<< HEAD
-from pathlib import Path
-=======
->>>>>>> 6906dc22
 
 import numpy as np
 import xarray as xr
@@ -35,13 +31,9 @@
         # Convert YYYY-mm-dd to datetime64 objects
         time_bins = [np.datetime64(interval[0]) for interval in intervals]
 
-<<<<<<< HEAD
-        rank_mask = bap_score.groupby_bins("t", bins=time_bins).map(select_maximum)
-=======
         rank_mask = bap_score.groupby_bins('t', bins=time_bins).map(
             select_maximum
         )
->>>>>>> 6906dc22
     else:
         raise ValueError("Period is not defined in the UDF. Cannot run it.")
 
