"""Feature extractor functionalities. Such as a base class to assist the
implementation of feature extractors of a UDF.
"""
import functools
import inspect
import logging
import re
import shutil
import urllib.request
from abc import ABC, abstractmethod
from pathlib import Path

import numpy as np
import openeo
import xarray as xr
from openeo.udf import XarrayDataCube
from openeo.udf.run_code import execute_local_udf
from openeo.udf.udf_data import UdfData
from pyproj import Transformer
from pyproj.crs import CRS

LAT_HARMONIZED_NAME = "GEO-LAT"
LON_HARMONIZED_NAME = "GEO-LON"
EPSG_HARMONIZED_NAME = "GEO-EPSG"


class FeatureExtractor(ABC):
    """Base class for all feature extractor UDFs. It provides some common
    methods and attributes to be used by other feature extractor.

    The inherited classes are supposed to take care of VectorDataCubes for
    point based extraction or dense Cubes for tile/polygon based extraction.
    """

<<<<<<< HEAD
    def __init__(self) -> None:
        self.logger = None

    def _initialize_logger(self) -> None:
        """
        Initializes the PrestoFeatureExtractor object, starting a logger.
        """
        logging.basicConfig(level=logging.INFO)
        self.logger = logging.getLogger(self.__class__.__name__)

    @classmethod
    @functools.lru_cache(maxsize=6)
    def extract_dependencies(cls, base_url: str, dependency_name: str) -> str:
        """Extract the dependencies from the given URL. Unpacking a zip
        file in the current working directory and return the path to the
        unpacked directory.

        Parameters:
        - base_url: The base public URL where the dependencies are stored.
        - dependency_name: The name of the dependency file to download. This
            parameter is added to `base_url` as a download path to the .zip
            archive
        Returns:
        - The absolute path to the extracted dependencies directory, to be added
            to the python path with the `sys.path.append` method.
        """

        # Generate absolute path for the dependencies folder
        dependencies_dir = Path.cwd() / "dependencies"

        # Create the directory if it doesn't exist
        dependencies_dir.mkdir(exist_ok=True, parents=True)

        # Download and extract the model file
        modelfile_url = f"{base_url}/{dependency_name}"
        modelfile, _ = urllib.request.urlretrieve(
            modelfile_url, filename=dependencies_dir / Path(modelfile_url).name
        )
        shutil.unpack_archive(modelfile, extract_dir=dependencies_dir)

        # Add the model directory to system path if it's not already there
        abs_path = str(dependencies_dir / Path(modelfile_url).name.split(".zip")[0])  # NOQA

        return abs_path

    def _common_preparations(self, inarr: xr.DataArray, parameters: dict) -> xr.DataArray:
=======
    def _common_preparations(
        self, inarr: xr.DataArray, parameters: dict
    ) -> xr.DataArray:
>>>>>>> bb14ace3
        """Common preparations to be executed before the feature extractor is
        executed. This method should be called by the `_execute` method of the
        feature extractor.
        """
        self._initialize_logger()
        self._epsg = parameters.pop(EPSG_HARMONIZED_NAME)
        self._parameters = parameters
        return inarr

    @property
    def epsg(self) -> int:
        """Returns the EPSG code of the datacube."""
        return self._epsg

    def dependencies(self) -> list:
        """Returns the additional dependencies such as wheels or zip files.
        Dependencies should be returned as a list of string, which will set-up at the top of the
        generated UDF. More information can be found at:
        https://open-eo.github.io/openeo-python-client/udf.html#standard-for-declaring-python-udf-dependencies
        """
        self.logger.warning(
            "No additional dependencies are defined. If you wish to add "
            "dependencies to your feature extractor, override the "
            "`dependencies` method in your class."
        )
        return []

    @abstractmethod
    def output_labels(self) -> list:
        """Returns a list of output labels to be assigned on the output bands,
        needs to be overriden by the user."""
        raise NotImplementedError(
            "FeatureExtractor is a base abstract class, please implement the "
            "output_labels property."
        )

    @abstractmethod
    def _execute(self, cube: XarrayDataCube, parameters: dict) -> XarrayDataCube:
        raise NotImplementedError(
            "FeatureExtractor is a base abstract class, please implement the "
            "_execute method."
        )


class PatchFeatureExtractor(FeatureExtractor):
    """Base class for all the tile/polygon based feature extractors. An user
    implementing a feature extractor should take care of
    """

    def get_latlons(self, inarr: xr.DataArray) -> xr.DataArray:
        """Returns the latitude and longitude coordinates of the given array in
        a dataarray. Returns a dataarray with the same width/height of the input
        array, but with two bands, one for latitude and one for longitude. The
        metadata coordinates of the output array are the same as the input
        array, as the array wasn't reprojected but instead new features were
        computed.

        The latitude and longitude band names are standardized to the names
        `LAT_HARMONIZED_NAME` and `LON_HARMONIZED_NAME` respectively.
        """

        lon = inarr.coords["x"]
        lat = inarr.coords["y"]
        lon, lat = np.meshgrid(lon, lat)

        if self.epsg is None:
            raise Exception(
                "EPSG code was not defined, cannot extract lat/lon array "
                "as the CRS is unknown."
            )

        # If the coordiantes are not in EPSG:4326, we need to reproject them
        if self.epsg != 4326:
            # Initializes a pyproj reprojection object
            transformer = Transformer.from_crs(
                crs_from=CRS.from_epsg(self.epsg),
                crs_to=CRS.from_epsg(4326),
                always_xy=True,
            )
            lon, lat = transformer.transform(xx=lon, yy=lat)

        # Create a two channel numpy array of the lat and lons together by stacking
        latlon = np.stack([lat, lon])

        # Repack in a dataarray
        return xr.DataArray(
            latlon,
            dims=["bands", "y", "x"],
            coords={
                "bands": [LAT_HARMONIZED_NAME, LON_HARMONIZED_NAME],
                "y": inarr.coords["y"],
                "x": inarr.coords["x"],
            },
        )

    def _rescale_s1_backscatter(self, arr: xr.DataArray) -> xr.DataArray:
        """Rescales the input array from uint16 to float32 decibel values.
        The input array should be in uint16 format, as this optimizes memory usage in Open-EO
        processes. This function is called automatically on the bands of the input array, except
        if the parameter `rescale_s1` is set to False.
        """
        s1_bands = ["S1-SIGMA0-VV", "S1-SIGMA0-VH", "S1-SIGMA0-HV", "S1-SIGMA0-HH"]
        s1_bands_to_select = list(set(arr.bands.values) & set(s1_bands))

        if len(s1_bands_to_select) == 0:
            return arr

        data_to_rescale = arr.sel(bands=s1_bands_to_select).astype(np.float32).data

        # Assert that the values are set between 1 and 65535
        if data_to_rescale.min().item() < 1 or data_to_rescale.max().item() > 65535:
            raise ValueError(
                "The input array should be in uint16 format, with values between 1 and 65535. "
                "This restriction assures that the data was processed according to the S1 fetcher "
                "preprocessor. The user can disable this scaling manually by setting the "
                "`rescale_s1` parameter to False in the feature extractor."
            )

        # Converting back to power values
        data_to_rescale = 20.0 * np.log10(data_to_rescale) - 83.0
        data_to_rescale = np.power(10, data_to_rescale / 10.0)
        data_to_rescale[~np.isfinite(data_to_rescale)] = np.nan

        # Converting power values to decibels
        data_to_rescale = 10.0 * np.log10(data_to_rescale)

        # Change the bands within the array
        arr.loc[dict(bands=s1_bands_to_select)] = data_to_rescale
        return arr

    def _execute(self, cube: XarrayDataCube, parameters: dict) -> XarrayDataCube:
        arr = cube.get_array().transpose("bands", "t", "y", "x")
        arr = self._common_preparations(arr, parameters)
        if self._parameters.get("rescale_s1", True):
            arr = self._rescale_s1_backscatter(arr)

        arr = self.execute(arr).transpose("bands", "y", "x")
        return XarrayDataCube(arr)

    @abstractmethod
    def execute(self, inarr: xr.DataArray) -> xr.DataArray:
        pass


class PointFeatureExtractor(FeatureExtractor):
    def __init__(self):
        raise NotImplementedError(
            "Point based feature extraction on Vector Cubes is not supported yet."
        )

    def _execute(self, cube: XarrayDataCube, parameters: dict) -> XarrayDataCube:
        arr = cube.get_array().transpose("bands", "t")

        arr = self._common_preparations(arr, parameters)

        outarr = self.execute(cube.to_array()).transpose("bands", "t")
        return XarrayDataCube(outarr)

    @abstractmethod
    def execute(self, inarr: xr.DataArray) -> xr.DataArray:
        pass


def apply_udf_data(udf_data: UdfData) -> XarrayDataCube:
    feature_extractor_class = "<feature_extractor_class>"

    # User-defined, feature extractor class initialized here
    feature_extractor = feature_extractor_class()

    is_pixel_based = issubclass(feature_extractor_class, PointFeatureExtractor)

    if not is_pixel_based:
        assert (
            len(udf_data.datacube_list) == 1
        ), "OpenEO GFMAP Feature extractor pipeline only supports single input cubes for the tile."

    cube = udf_data.datacube_list[0]
    parameters = udf_data.user_context

    proj = udf_data.proj
    if proj is not None:
        proj = proj["EPSG"]

    parameters[EPSG_HARMONIZED_NAME] = proj

    cube = feature_extractor._execute(cube, parameters=parameters)

    udf_data.datacube_list = [cube]

    return udf_data


def _get_imports() -> str:
    with open(__file__, "r", encoding="UTF-8") as f:
        script_source = f.read()

    lines = script_source.split("\n")

    imports = []
    static_globals = []

    for line in lines:
        if line.strip().startswith(("import ", "from ")):
            imports.append(line)
        # All the global variables with the style
        # UPPER_CASE_GLOBAL_VARIABLE = "constant"
        elif re.match("^[A-Z_0-9]+\s*=.*$", line):
            static_globals.append(line)

    return "\n".join(imports) + "\n\n" + "\n".join(static_globals)


def _get_apply_udf_data(feature_extractor: FeatureExtractor) -> str:
    source_lines = inspect.getsource(apply_udf_data)
    source = "".join(source_lines)
    # replace in the source function the `feature_extractor_class`
    return source.replace('"<feature_extractor_class>"', feature_extractor.__name__)


def _generate_udf_code(
    feature_extractor_class: FeatureExtractor, dependencies: list
) -> openeo.UDF:
    """Generates the udf code by packing imports of this file, the necessary
    superclass and subclasses as well as the user defined feature extractor
    class and the apply_datacube function.
    """

    # UDF code that will be built here
    udf_code = ""

    assert issubclass(
        feature_extractor_class, FeatureExtractor
    ), "The feature extractor class must be a subclass of FeatureExtractor."

    dependencies_code = ""
    dependencies_code += "# /// script\n"
    dependencies_code += "# dependencies = {}\n".format(str(dependencies).replace("'", '"'))
    dependencies_code += "# ///\n"

    udf_code += dependencies_code + "\n"
    udf_code += _get_imports() + "\n\n"
    udf_code += f"{inspect.getsource(FeatureExtractor)}\n\n"
    udf_code += f"{inspect.getsource(PatchFeatureExtractor)}\n\n"
    udf_code += f"{inspect.getsource(PointFeatureExtractor)}\n\n"
    udf_code += f"{inspect.getsource(feature_extractor_class)}\n\n"
    udf_code += _get_apply_udf_data(feature_extractor_class)
    return udf_code


def apply_feature_extractor(
    feature_extractor_class: FeatureExtractor,
    cube: openeo.rest.datacube.DataCube,
    parameters: dict,
    size: list,
    overlap: list = [],
) -> openeo.rest.datacube.DataCube:
    """Applies an user-defined feature extractor on the cube by using the
    `openeo.Cube.apply_neighborhood` method. The defined class as well as the
    required subclasses will be packed into a generated UDF file that will be
    executed.

    Optimization can be achieved by passing integer values for the cube. By
    default, the feature extractor expects to receive S1 and S2 data stored in
    uint16 with the harmonized naming as implemented in the fetching module.
    """
    feature_extractor = feature_extractor_class()
    feature_extractor._parameters = parameters
    output_labels = feature_extractor.output_labels()
    dependencies = feature_extractor.dependencies()

    udf_code = _generate_udf_code(feature_extractor_class, dependencies)

    udf = openeo.UDF(code=udf_code, context=parameters)

    cube = cube.apply_neighborhood(process=udf, size=size, overlap=overlap)
    return cube.rename_labels(dimension="bands", target=output_labels)


def apply_feature_extractor_local(
    feature_extractor_class: FeatureExtractor, cube: xr.DataArray, parameters: dict
) -> xr.DataArray:
    """Applies and user-defined feature extractor, but locally. The
    parameters are the same as in the `apply_feature_extractor` function,
    excepts for the cube parameter which expects a `xarray.DataArray` instead of
    a `openeo.rest.datacube.DataCube` object.
    """
    feature_extractor = feature_extractor_class()
    feature_extractor._parameters = parameters
    output_labels = feature_extractor.output_labels()
    dependencies = feature_extractor.dependencies()

    udf_code = _generate_udf_code(feature_extractor_class, dependencies)

    udf = openeo.UDF(code=udf_code, context=parameters)

    cube = XarrayDataCube(cube)

    out_udf_data: UdfData = execute_local_udf(udf, cube, fmt="NetCDF")

    output_cubes = out_udf_data.datacube_list

    assert len(output_cubes) == 1, "UDF should have only a single output cube."

    return output_cubes[0].get_array().assign_coords({"bands": output_labels})<|MERGE_RESOLUTION|>--- conflicted
+++ resolved
@@ -32,7 +32,6 @@
     point based extraction or dense Cubes for tile/polygon based extraction.
     """
 
-<<<<<<< HEAD
     def __init__(self) -> None:
         self.logger = None
 
@@ -74,16 +73,15 @@
         shutil.unpack_archive(modelfile, extract_dir=dependencies_dir)
 
         # Add the model directory to system path if it's not already there
-        abs_path = str(dependencies_dir / Path(modelfile_url).name.split(".zip")[0])  # NOQA
+        abs_path = str(
+            dependencies_dir / Path(modelfile_url).name.split(".zip")[0]
+        )  # NOQA
 
         return abs_path
 
-    def _common_preparations(self, inarr: xr.DataArray, parameters: dict) -> xr.DataArray:
-=======
     def _common_preparations(
         self, inarr: xr.DataArray, parameters: dict
     ) -> xr.DataArray:
->>>>>>> bb14ace3
         """Common preparations to be executed before the feature extractor is
         executed. This method should be called by the `_execute` method of the
         feature extractor.
@@ -320,7 +318,9 @@
 
     dependencies_code = ""
     dependencies_code += "# /// script\n"
-    dependencies_code += "# dependencies = {}\n".format(str(dependencies).replace("'", '"'))
+    dependencies_code += "# dependencies = {}\n".format(
+        str(dependencies).replace("'", '"')
+    )
     dependencies_code += "# ///\n"
 
     udf_code += dependencies_code + "\n"
