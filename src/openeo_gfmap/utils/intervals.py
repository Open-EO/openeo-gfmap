--- conflicted
+++ resolved
@@ -2,16 +2,9 @@
 methods.
 """
 
-<<<<<<< HEAD
-from datetime import datetime, timedelta
-=======
 from datetime import timedelta
 
 from openeo_gfmap import TemporalContext
->>>>>>> 6906dc22
-
-from openeo_gfmap import TemporalContext
-
 
 def quintad_intervals(temporal_extent: TemporalContext) -> list:
     """Returns a list of tuples (start_date, end_date) of quintad intervals
