"""Functionalities to interract with product catalogues."""
import geojson
import requests
<<<<<<< HEAD
from rasterio import CRS
=======
from geojson import GeoJSON
from pyproj.crs import CRS
>>>>>>> 5ceb21c9
from rasterio.warp import transform_bounds
from shapely import unary_union
from shapely.geometry import box, shape

from openeo_gfmap import (
    Backend,
    BackendContext,
    BoundingBoxExtent,
    SpatialContext,
    TemporalContext,
)


class UncoveredS1Exception(Exception):
    """Exception raised when there is no product available to fully cover spatially a given
    spatio-temporal context for the Sentinel-1 collection."""

    pass


def _parse_cdse_products(response: dict):
    """Parses the geometry of products from the CDSE catalogue."""
    geoemetries = []
    products = response["features"]

    for product in products:
        geoemetries.append(shape(product["geometry"]))
    return geoemetries


def _query_cdse_catalogue(
    collection: str,
    bounds: list,
    temporal_extent: TemporalContext,
    **additional_parameters: dict,
) -> dict:
    minx, miny, maxx, maxy = bounds

    # The date format should be YYYY-MM-DD
    start_date = f"{temporal_extent.start_date}T00:00:00Z"
    end_date = f"{temporal_extent.end_date}T00:00:00Z"

    url = (
        f"https://catalogue.dataspace.copernicus.eu/resto/api/collections/"
        f"{collection}/search.json?box={minx},{miny},{maxx},{maxy}"
        f"&sortParam=startDate&maxRecords=100"
        f"&dataset=ESA-DATASET&startDate={start_date}&completionDate={end_date}"
    )
    for key, value in additional_parameters.items():
        url += f"&{key}={value}"

    response = requests.get(url)

    if response.status_code != 200:
        raise Exception(
            f"Cannot check S1 catalogue on CDSE: Request to {url} failed with "
            f"status code {response.status_code}"
        )

    return response.json()


def _check_cdse_catalogue(
    collection: str,
    bounds: list,
    temporal_extent: TemporalContext,
    **additional_parameters: dict,
) -> bool:
    """Checks if there is at least one product available in the
    given spatio-temporal context for a collection in the CDSE catalogue,
    as there might be issues in the API that sometimes returns empty results
    for a valid query.

    Parameters
    ----------
    collection : str
        The collection name to be checked. (For example: Sentinel1 or Sentinel2)
    spatial_extent : SpatialContext
        The spatial extent to be checked, it will check within its bounding box.
    temporal_extent : TemporalContext
        The temporal period to be checked.
    additional_parameters : Optional[dict], optional
        Additional parameters to be passed to the catalogue, by default empty.
        Parameters (key, value) will be passed as "&key=value" in the query,
        for example: {"sortOrder": "ascending"} will be passed as "&ascendingOrder=True"

    Returns
    -------
    True if there is at least one product, False otherwise.
    """
    body = _query_cdse_catalogue(
        collection, bounds, temporal_extent, **additional_parameters
    )

    grd_tiles = list(
        filter(
            lambda feature: feature["properties"]["productType"].contains("GRD"),
            body["features"],
        )
    )

    return len(grd_tiles) > 0


def s1_area_per_orbitstate(
    backend: BackendContext,
    spatial_extent: SpatialContext,
    temporal_extent: TemporalContext,
) -> dict:
    """Evaluates for both the ascending and descending state orbits the area of interesection
    between the given spatio-temporal context and the products available in the backend's
    catalogue.

    Parameters
    ----------
    backend : BackendContext
        The backend to be within, as each backend might use different catalogues.
    spatial_extent : SpatialContext
        The spatial extent to be checked, it will check within its bounding box.
    temporal_extent : TemporalContext
        The temporal period to be checked.

    Returns
    ------
    dict
        Keys containing the orbit state and values containing the total area of intersection in
        km^2
    """
    if isinstance(spatial_extent, geojson.FeatureCollection):
        # Transform geojson into shapely geometry and compute bounds
        shapely_geometries = [
            shape(feature["geometry"]) for feature in spatial_extent["features"]
        ]
        geometry = unary_union(shapely_geometries)
        bounds = geometry.bounds
        epsg = 4326
    elif isinstance(spatial_extent, BoundingBoxExtent):
        bounds = [
            spatial_extent.west,
            spatial_extent.south,
            spatial_extent.east,
            spatial_extent.north,
        ]
        epsg = spatial_extent.epsg
    else:
        raise ValueError(
            "Provided spatial extent is not a valid GeoJSON or SpatialContext object."
        )
    # Warp the bounds if  the epsg is different from 4326
    if epsg != 4326:
        bounds = transform_bounds(CRS.from_epsg(epsg), CRS.from_epsg(4326), *bounds)

    # Queries the products in the catalogues
    if backend.backend in [Backend.CDSE, Backend.CDSE_STAGING, Backend.FED]:
        ascending_products = _parse_cdse_products(
            _query_cdse_catalogue(
                "Sentinel1", bounds, temporal_extent, orbitDirection="ASCENDING"
            )
        )
        descending_products = _parse_cdse_products(
            _query_cdse_catalogue(
                "Sentinel1",
                bounds,
                temporal_extent,
                orbitDirection="DESCENDING",
            )
        )
    else:
        raise NotImplementedError(
            f"This feature is not supported for backend: {backend.backend}."
        )

    # Builds the shape of the spatial extent and computes the area
    spatial_extent = box(*bounds)

    # Computes if there is the full overlap for each of those states
    union_ascending = unary_union(ascending_products)
    union_descending = unary_union(descending_products)

    ascending_covers = union_ascending.contains(spatial_extent)
    descending_covers = union_descending.contains(spatial_extent)

    # Computes the area of intersection
    return {
        "ASCENDING": {
            "full_overlap": ascending_covers,
            "area": sum(
                product.intersection(spatial_extent).area
                for product in ascending_products
            ),
        },
        "DESCENDING": {
            "full_overlap": descending_covers,
            "area": sum(
                product.intersection(spatial_extent).area
                for product in descending_products
            ),
        },
    }


def select_S1_orbitstate(
    backend: BackendContext,
    spatial_extent: SpatialContext,
    temporal_extent: TemporalContext,
) -> str:
    """Selects the orbit state that covers the most area of the given spatio-temporal context
    for the Sentinel-1 collection.

    Parameters
    ----------
    backend : BackendContext
        The backend to be within, as each backend might use different catalogues.
    spatial_extent : SpatialContext
        The spatial extent to be checked, it will check within its bounding box.
    temporal_extent : TemporalContext
        The temporal period to be checked.

    Returns
    ------
    str
        The orbit state that covers the most area of the given spatio-temporal context
    """

    # Queries the products in the catalogues
    areas = s1_area_per_orbitstate(backend, spatial_extent, temporal_extent)

    ascending_overlap = areas["ASCENDING"]["full_overlap"]
    descending_overlap = areas["DESCENDING"]["full_overlap"]

    if ascending_overlap and not descending_overlap:
        return "ASCENDING"
    elif descending_overlap and not ascending_overlap:
        return "DESCENDING"
    elif ascending_overlap and descending_overlap:
        ascending_cover_area = areas["ASCENDING"]["area"]
        descending_cover_area = areas["DESCENDING"]["area"]

        # Selects the orbit state that covers the most area
        if ascending_cover_area > descending_cover_area:
            return "ASCENDING"
        else:
            return "DESCENDING"

    raise UncoveredS1Exception(
        "No product available to fully cover the given spatio-temporal context."
    )<|MERGE_RESOLUTION|>--- conflicted
+++ resolved
@@ -1,12 +1,8 @@
 """Functionalities to interract with product catalogues."""
 import geojson
 import requests
-<<<<<<< HEAD
-from rasterio import CRS
-=======
-from geojson import GeoJSON
+
 from pyproj.crs import CRS
->>>>>>> 5ceb21c9
 from rasterio.warp import transform_bounds
 from shapely import unary_union
 from shapely.geometry import box, shape
