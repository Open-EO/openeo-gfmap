--- conflicted
+++ resolved
@@ -51,13 +51,8 @@
     minx, miny, maxx, maxy = bounds
 
     # The date format should be YYYY-MM-DD
-<<<<<<< HEAD
-    start_date = f"{temporal_extent.start_date}T00:00:00Z"
-    end_date = f"{temporal_extent.end_date}T00:00:00Z"
-=======
     start_date = f'{temporal_extent.start_date}T00:00:00Z'
     end_date = f'{temporal_extent.end_date}T00:00:00Z'
->>>>>>> 6906dc22
 
     url = (
         f"https://catalogue.dataspace.copernicus.eu/resto/api/collections/"
