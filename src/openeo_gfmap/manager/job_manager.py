--- conflicted
+++ resolved
@@ -332,30 +332,23 @@
                     )
                 )
                 self._futures.append(future)
-<<<<<<< HEAD
+
                 if "costs" in job_metadata:
                     df.loc[idx, "costs"] = job_metadata["costs"]
-                    df.loc[idx, "memory"] = job_metadata["usage"].get("max_executor_memory", {}).get("value", None)
                 
                 else:
                     _log.warning(
                         "Costs not found in job %s metadata. Costs will be set to 'None'.",
                         job.job_id,
                     )
-=======
-                df.loc[idx, "costs"] = job_metadata["costs"]
-                df.loc[idx, "memory"] = (
-                    job_metadata["usage"]
-                    .get("max_executor_memory", {})
-                    .get("value", None)
-                )
+
+                df.loc[idx, "memory"] = job_metadata["usage"].get("max_executor_memory", {}).get("value", None)
                 df.loc[idx, "cpu"] = (
                     job_metadata["usage"].get("cpu", {}).get("value", None)
                 )
                 df.loc[idx, "duration"] = (
                     job_metadata["usage"].get("duration", {}).get("value", None)
                 )
->>>>>>> 15627c52
 
             # Case in which it failed
             if (df.loc[idx, "status"] != "error") and (
