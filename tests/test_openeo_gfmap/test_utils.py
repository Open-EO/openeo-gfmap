--- conflicted
+++ resolved
@@ -6,16 +6,11 @@
 from netCDF4 import Dataset
 
 from openeo_gfmap import Backend, BackendContext, BoundingBoxExtent, TemporalContext
-<<<<<<< HEAD
 from openeo_gfmap.utils import update_nc_attributes
 from openeo_gfmap.utils.catalogue import (
     s1_area_per_orbitstate_vvvh,
-    select_S1_orbitstate_vvvh,
+    select_s1_orbitstate_vvvh,
 )
-=======
-from openeo_gfmap.utils import split_collection_by_epsg, update_nc_attributes
-from openeo_gfmap.utils.catalogue import s1_area_per_orbitstate, select_S1_orbitstate
->>>>>>> 8d9a808c
 
 # Region of Paris, France
 SPATIAL_CONTEXT = BoundingBoxExtent(
@@ -50,7 +45,7 @@
     assert response["DESCENDING"]["full_overlap"] is True
 
     # Testing the decision maker, it should return DESCENDING
-    decision = select_S1_orbitstate_vvvh(
+    decision = select_s1_orbitstate_vvvh(
         backend=backend_context,
         spatial_extent=SPATIAL_CONTEXT,
         temporal_extent=TEMPORAL_CONTEXT,
